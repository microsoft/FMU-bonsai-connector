--- conflicted
+++ resolved
@@ -733,15 +733,11 @@
         
         # Reset time
         self.sim_time = float(self.start_time)
-<<<<<<< HEAD
-        
+        
+        self.error_occurred = False
+
         self.transform = transform.Transform()
         
-=======
-
-        self.error_occurred = False
-
->>>>>>> 4dd8941c
         # The machine teacher can specify the time step size by setting the value of
         # 'FMU_step_size' in a lesson's SimConfig.
         if 'FMU_step_size' in config_param_vals:
